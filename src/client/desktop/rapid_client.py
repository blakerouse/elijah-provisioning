--- conflicted
+++ resolved
@@ -34,13 +34,11 @@
             '-b', '--base', action='store', type='string', dest='base',
             help="Set base VM name")
     parser.add_option(
-<<<<<<< HEAD
             '-a', '--app', action='store', type='string', dest='application',
             help="Set base VM name")
-=======
+    parser.add_option(
             '-s', '--server', action='store', type='string', dest='server_ip',
             help="Set cloudlet server's IP address")
->>>>>>> fffe0c22
     settings, args = parser.parse_args(argv)
     if not len(args) == 0:
         parser.error('program takes no command-line arguments; "%s" ignored.' % (args,))
