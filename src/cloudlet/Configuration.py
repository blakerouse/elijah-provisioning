--- conflicted
+++ resolved
@@ -60,11 +60,7 @@
 
 
 class Const(object):
-<<<<<<< HEAD
-    VERSION = str("0.8.2")
-=======
-    VERSION = str("0.8.4")
->>>>>>> 4673c0ec
+    VERSION = str("0.8.5")
     HOME_DIR = os.path.abspath(os.path.expanduser("~"))
     CONFIGURATION_DIR = os.path.join('/', 'var', 'lib', 'cloudlet', 'conf')
 
